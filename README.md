--- conflicted
+++ resolved
@@ -1,68 +1,19 @@
-# Next Best Fantastic
+Next Best Fantastic
 
 This is a Streamlit application powered by Anthropic Claude 3.5 Sonnet that performs end-to-end analysis of a scientific paper using a pipeline of intelligent agents. It critically evaluates, generates hypotheses, debates them, and identifies the most promising direction for future research.
 
-## How It Works
+⸻
+
+How It Works
 
 The user provides the full text of a scientific paper. The system launches a sequence of autonomous agents, each responsible for a different aspect of reasoning.
 
 The final output is a complete audit trail of reasoning and the winning hypothesis.
 
-<<<<<<< HEAD
 ⸻
-## Prompt to generate this code
-This entire code was generated in one shot (with very very minor changes outside of prompt mods) with the following prompt on Geminie 2.5 Pro Experimental
-```
-Create a streamlit project that hosts a chatbot:
-
-uses claude 3.7 with tool use.
-
-User can paste a full text of a paper.
-
-
-
-Agent 1 is a critical evaluation agent. It can take as parameter level of skepticism - 3 levels - very prone to believe the paper, neutral and trying really hard to invalidate the paper. Run agent with all 3 levels.
-
-
-
-Then take these results, and Agent 2 tries to get a best summary that is as objective as possible, without making any assumptions about the veracity of the source.
-
-
-
-Agent 3 is a hypothesis master agent - it will identify 3-5 general directions where further hypotheses can be generated from this paper and this critical summary. It deploys Agent 4 for each of these directions.
-
-
-
-Agent 4 is a hypothesis maturing agent - it will solidify the hypothesis provided by Agent 3 and form a clear Abstract of 500-1000 words on the hypothesis.
-
-
-
-Agent 6 is a criticising agent that would find 5-10 criticisms on each of these hypotheses. For each of these criticisms, Agent 7 is launched to debate on it from both sides.
-
-Agent 7 is a debate agent that can give an argument in support or in response to a criticism. Agent 7 should be launched in both these modes to duel back and forth for each criticsim above, for 3 rounds at most.
-
-
-
-All these debates and criticisms are summarized for each hypotheses and passed to a judge Agent 8. Agent 8 then decides what is the best hypothesis to work further and why. Agent 8 should try to make sure this hypothesis is extremely novel and never reported or even guessed ideally. But it should also make sure that the hyptohesis is valid.
-
-Then present the judgement and summary to the user.
-
-
-
-No frameworks like langchain or langgraph
-```
-
-
-
 
 🖼️ Workflow Diagram
-``` mermaid
-=======
-## Agent Structure
-
 ```mermaid
-    flowchart TD
->>>>>>> 5a07dbe8
     A[User Pastes Paper and Clicks Analyze] --> B[Agent 1: Critical Evaluation]
     B --> B1[Low Skepticism]
     B --> B2[Neutral Skepticism]
